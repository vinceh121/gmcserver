--- conflicted
+++ resolved
@@ -14,13 +14,8 @@
 	providedIn: 'root'
 })
 export class RequestService {
-<<<<<<< HEAD
-	host = '127.0.0.1:80';
-	/*host = window.location.host;*/
-=======
 	/*host = '127.0.0.1:80';*/
 	host = window.location.host;
->>>>>>> 7874f1a6
 	baseUrl: string = '//' + this.host + '/api/v1/';
 	/*baseUrl = '/api/v1/';*/
 	websocketUrl: string = 'ws://' + this.host + '/api/v1/ws';
