--- conflicted
+++ resolved
@@ -238,12 +238,8 @@
 			GMCServer.LOG.info("Listening on {}:{}", host, this.srv.actualPort());
 		}).onFailure(t -> {
 			GMCServer.LOG.error(
-<<<<<<< HEAD
-					new FormattedMessage("Failed to listen on {}:{}", host, this.config.getProperty("server.port")), t);
-=======
 					new FormattedMessage("Failed to listen on {}:{}", host, this.config.getProperty("server.port")),
 					t);
->>>>>>> 86bea5e8
 		});
 	}
 
@@ -298,7 +294,7 @@
 	public AbstractAuthenticator getAuthenticator() {
 		return this.authenticator;
 	}
-	
+
 	public Collection<AbstractModule> getModules() {
 		return modules;
 	}
